use crate::{
    channel::{Channel, self}, field::FieldElement, merkle_tree::MerkleTree, polynomial::Polynomial,
};

pub fn part1() -> (
    Vec<FieldElement>,
    FieldElement,
    Vec<FieldElement>,
    FieldElement,
    Vec<FieldElement>,
    Vec<FieldElement>,
    Polynomial,
    Vec<FieldElement>,
    MerkleTree,
    Channel,
) {
    let mut t = vec![FieldElement::one(), FieldElement::new(3141592)];
    let mut n = 2usize;
    while t.len() < 1023 {
        t.push(t[n - 2] * t[n - 2] + t[n - 1] * t[n - 1]);
        n += 1;
    }
    let g = FieldElement::generator().pow(3 * 2usize.pow(20));
    let points: Vec<FieldElement> = (0..1024).into_iter().map(|i| g.pow(i)).collect();
    let w = FieldElement::generator();
    let exp = (2usize.pow(30) * 3) / 8192;
    let h_gen = w.pow(exp);
    let h: Vec<FieldElement> = (0..8192).into_iter().map(|i| h_gen.pow(i)).collect();
    let domain: Vec<FieldElement> = h.clone().into_iter().map(|x| w * x).collect();
    let x_values: Vec<FieldElement> = points.clone().into_iter().rev().skip(1).rev().collect();
    let p: Polynomial = Polynomial::interpolate(&x_values, &t);
    let ev: Vec<FieldElement> = domain
        .clone()
        .into_iter()
        .map(|d| p.clone().eval(d))
        .collect();
    let mt = MerkleTree::new(ev.clone());
    let ch = Channel::new();
    (t, g, points, h_gen, h, domain, p, ev, mt, ch)
}


pub fn part2() -> (Polynomial, Vec<FieldElement>, MerkleTree, Channel, Vec<FieldElement>) {
    let (_t, _g, points, _h_gen, _h, domain, p, _ev, _mt, ch) = part1();
    let numer0 = p.clone() - Polynomial::new(&[FieldElement::one()]);
    let denom0 = Polynomial::gen_linear_term(FieldElement::one());
    let (q0, _r0) = numer0.qdiv(denom0);
    let numer1 = p.clone() - Polynomial::new(&[FieldElement::new(2338775057)]);
    let denom1 = Polynomial::gen_linear_term(points[1022]);
    let (q1, _r1) = numer1.qdiv(denom1);
    let inner_poly0 = Polynomial::new(&[FieldElement::zero(), points[2]]);
    let final0 = p.clone().compose(inner_poly0);

    let inner_poly1 = Polynomial::new(&[FieldElement::zero(), points[1]]);
    let composition = p.clone().compose(inner_poly1);
    let final1 = composition.clone() * composition;
    let final2 = p.clone() * p;
    let numer2 = final0 - final1 - final2;
    let mut coef = vec![FieldElement::one()];
    for _ in 0..1023 {
        coef.push(FieldElement::zero());
    }
    coef.push(FieldElement(FieldElement::k_modulus() - 1));
    let numerator_of_denom2 = Polynomial::new(&coef);
    let factor0 = Polynomial::gen_linear_term(points[1021]);
    let factor1 = Polynomial::gen_linear_term(points[1022]);
    let factor2 = Polynomial::gen_linear_term(points[1023]);
    let denom_of_denom2 = factor0 * factor1 * factor2;
    let (denom2, _r_denom2) = numerator_of_denom2.qdiv(denom_of_denom2);
    let (q2, _r2) = numer2.qdiv(denom2);
    let mut ch_mut = ch.clone();
    let cp0 = q0 * ch_mut.receive_random_field_element();
    let cp1 = q1 * ch_mut.receive_random_field_element();
    let cp2 = q2 * ch_mut.receive_random_field_element();

    let cp = cp0 + cp1 + cp2;
    let cp_ev: Vec<FieldElement> = domain.clone().into_iter().map(|d| cp(d)).collect();
    let cp_mt = MerkleTree::new(cp_ev.clone());
    ch_mut.send(cp_mt.root());

    (cp, cp_ev, cp_mt, ch_mut, domain)  
<<<<<<< HEAD
}

fn next_fri_domain(fri_domain: Vec<FieldElement>) -> Vec<FieldElement> {
    let fri_domain_len = fri_domain.len();
    fri_domain.into_iter().take(fri_domain_len / 2).map(|x| x.pow(2)).collect()
}

fn next_fri_polynomial(poly: Polynomial,  beta: FieldElement) -> Polynomial {
    let odd_coefficients: Vec<FieldElement> = poly.0.clone().into_iter().skip(1).step_by(2).collect();
    let even_coefficients: Vec<FieldElement> = poly.0.into_iter().step_by(2).collect();
    let odd = Polynomial::new(&odd_coefficients) * beta;
    let even = Polynomial::new(&even_coefficients);
    odd + even
}

fn next_fri_layer(poly: Polynomial, domain: Vec<FieldElement>, beta: FieldElement) -> (Polynomial, Vec<FieldElement>, Vec<FieldElement>) {
    let next_poly = next_fri_polynomial(poly, beta);
    let next_domain = next_fri_domain(domain);
    let next_layer: Vec<FieldElement> = next_domain.clone().into_iter().map(|x| next_poly(x)).collect();
    (next_poly, next_domain, next_layer)
}

fn fri_commit(cp: Polynomial, domain: Vec<FieldElement>, cp_eval: Vec<FieldElement>, cp_merkle: MerkleTree, channel: &mut Channel) -> (Vec<Polynomial>, Vec<Vec<FieldElement>>, Vec<Vec<FieldElement>>, Vec<MerkleTree>, Channel) {   
    let mut fri_polys: Vec<Polynomial> = vec![cp];
    let mut fri_domains: Vec<Vec<FieldElement>> = vec![domain];
    let mut fri_layers: Vec<Vec<FieldElement>> = vec![cp_eval];
    let mut fri_merkles: Vec<MerkleTree> = vec![cp_merkle];
    while fri_polys.last().unwrap().degree() > 0 {
        let beta = channel.receive_random_field_element();
        let last_poly = fri_polys.last().unwrap().clone();
        let last_domain = fri_domains.last().unwrap().clone();
        let (next_poly, next_domain, next_layer) = next_fri_layer(last_poly, last_domain, beta);
        fri_polys.push(next_poly.clone());
        fri_domains.push(next_domain.clone());
        fri_layers.push(next_layer.clone());
        fri_merkles.push(MerkleTree::new(next_layer));
        channel.send(fri_merkles.last().unwrap().root())
    }
    channel.send(fri_polys.last().unwrap().0[0].0.to_string());

    (fri_polys, fri_domains, fri_layers, fri_merkles, channel.clone())
}

pub fn part3() -> (Vec<Polynomial>, Vec<Vec<FieldElement>>, Vec<Vec<FieldElement>>, Vec<MerkleTree>, Channel) {
    let (cp, cp_ev, cp_mt, channel, domain) = part2();
    let mut channel = channel.clone();
    fri_commit(cp, domain, cp_ev, cp_mt, &mut channel)
}   
=======
}
>>>>>>> fe58215e
<|MERGE_RESOLUTION|>--- conflicted
+++ resolved
@@ -79,8 +79,8 @@
     ch_mut.send(cp_mt.root());
 
     (cp, cp_ev, cp_mt, ch_mut, domain)  
-<<<<<<< HEAD
 }
+
 
 fn next_fri_domain(fri_domain: Vec<FieldElement>) -> Vec<FieldElement> {
     let fri_domain_len = fri_domain.len();
@@ -127,7 +127,4 @@
     let (cp, cp_ev, cp_mt, channel, domain) = part2();
     let mut channel = channel.clone();
     fri_commit(cp, domain, cp_ev, cp_mt, &mut channel)
-}   
-=======
-}
->>>>>>> fe58215e
+}   